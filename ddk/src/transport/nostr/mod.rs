mod relay_handler;

pub use relay_handler::NostrDlc;
use tokio::sync::watch;

use crate::nostr;
use crate::{DlcDevKitDlcManager, Oracle, Storage, Transport};
use async_trait::async_trait;
use dlc::secp256k1_zkp::PublicKey as BitcoinPublicKey;
use dlc_messages::Message;
use std::sync::Arc;

#[async_trait]
impl Transport for NostrDlc {
    fn name(&self) -> String {
        "nostr".to_string()
    }

    fn public_key(&self) -> BitcoinPublicKey {
        nostr::nostr_to_bitcoin_pubkey(&self.keys.public_key)
    }

    /// Get messages that have not been processed yet.
    async fn start<S: Storage, O: Oracle>(
        &self,
        mut stop_signal: watch::Receiver<bool>,
        manager: Arc<DlcDevKitDlcManager<S, O>>,
    ) -> Result<(), anyhow::Error> {
        let listen_handle = self.start(stop_signal.clone(), manager);

        // Wait for either task to complete or stop signal
        tokio::select! {
            _ = stop_signal.changed() => Ok(()),
            res = listen_handle => res?,
        }
    }
    /// Send a message to a specific counterparty.
    async fn send_message(&self, counterparty: BitcoinPublicKey, message: Message) {
        let nostr_counterparty = nostr::bitcoin_to_nostr_pubkey(&counterparty);
        tracing::info!(
            bitcoin_pk = counterparty.to_string(),
            nostr_pk = nostr_counterparty.to_string(),
            "Sending nostr message."
        );
        let event =
            nostr::messages::create_dlc_msg_event(nostr_counterparty, None, message, &self.keys)
                .unwrap();
        match self.client.send_event(event).await {
            Err(e) => tracing::error!(error = e.to_string(), "Failed to send nostr event."),
            Ok(e) => tracing::info!(event_id = e.val.to_string(), "Sent DLC message event."),
        }
    }
    /// Connect to a relay.
    async fn connect_outbound(&self, _pubkey: BitcoinPublicKey, host: &str) {
        match self.client.add_relay(host).await {
            Ok(_) => tracing::info!(host, "Added relay."),
            Err(e) => tracing::error!(host, error = e.to_string(), "Could not add relay."),
        }
    }
<<<<<<< HEAD
=======
}

fn bitcoin_to_nostr_pubkey(bitcoin_pk: &BitcoinPublicKey) -> PublicKey {
    // Convert to XOnlyPublicKey first
    let (xonly, _parity) = bitcoin_pk.x_only_public_key();

    // Create nostr public key from the x-only bytes
    PublicKey::from_slice(xonly.serialize().as_slice())
        .expect("Could not convert Bitcoin key to nostr key.")
}

fn nostr_to_bitcoin_pubkey(nostr_pk: &PublicKey) -> BitcoinPublicKey {
    nostr_pk.public_key(bitcoin::key::Parity::Even)
}

#[cfg(test)]
mod tests {
    use std::str::FromStr;

    use super::*;

    #[test]
    fn test_nostr_to_bitcoin_pubkey() {
        let nostr_pk = "7622b0ca2b5ad4d7441784a97bfc50c69d09853a640ad793a4fb9d238c7e0b15";
        let bitcoin_pk = "027622b0ca2b5ad4d7441784a97bfc50c69d09853a640ad793a4fb9d238c7e0b15";
        let nostr_pk_2 = bitcoin_to_nostr_pubkey(&BitcoinPublicKey::from_str(bitcoin_pk).unwrap());
        assert_eq!(nostr_pk_2.to_string(), nostr_pk);

        let nostr = PublicKey::from_str(nostr_pk).unwrap();
        let btc_pk = nostr_to_bitcoin_pubkey(&nostr);
        assert_eq!(btc_pk.to_string(), bitcoin_pk);
    }
>>>>>>> e4df9b27
}<|MERGE_RESOLUTION|>--- conflicted
+++ resolved
@@ -1,5 +1,7 @@
 mod relay_handler;
 
+use bitcoin::key::Parity;
+use nostr_rs::PublicKey;
 pub use relay_handler::NostrDlc;
 use tokio::sync::watch;
 
@@ -57,8 +59,6 @@
             Err(e) => tracing::error!(host, error = e.to_string(), "Could not add relay."),
         }
     }
-<<<<<<< HEAD
-=======
 }
 
 fn bitcoin_to_nostr_pubkey(bitcoin_pk: &BitcoinPublicKey) -> PublicKey {
@@ -71,7 +71,8 @@
 }
 
 fn nostr_to_bitcoin_pubkey(nostr_pk: &PublicKey) -> BitcoinPublicKey {
-    nostr_pk.public_key(bitcoin::key::Parity::Even)
+    let xonly = nostr_pk.xonly().expect("Could not get xonly public key.");
+    BitcoinPublicKey::from_x_only_public_key(xonly, Parity::Even)
 }
 
 #[cfg(test)]
@@ -91,5 +92,4 @@
         let btc_pk = nostr_to_bitcoin_pubkey(&nostr);
         assert_eq!(btc_pk.to_string(), bitcoin_pk);
     }
->>>>>>> e4df9b27
 }