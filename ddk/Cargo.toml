[package]
name = "ddk"
version = "0.0.14"
edition = "2021"
license = "MIT"
description = "application tooling for DLCs 🌊"
documentation = "https://docs.rs/crate/ddk"
repository = "https://github.com/bennyhodl/dlcdevkit"
homepage = "https://dlcdevkit.com"
readme = "../README.md"

[features]
marketplace = ["dep:nostr-rs", "dep:nostr-sdk", "dep:base64"]

# transport features
nostr = ["dep:nostr-rs", "dep:nostr-sdk", "dep:base64"]
lightning = ["dep:lightning-net-tokio"]

# oracle features
kormir = ["dep:reqwest"]
p2pderivatives = ["dep:reqwest"]
nostr-oracle = ["dep:nostr-database", "nostr", "kormir", "kormir/nostr"]

# storage features
sled = ["dep:sled"]
postgres = ["dep:sqlx", "sqlx/postgres"]

[dependencies]
dlc = { version = "0.7.1", features = ["use-serde"] }
ddk-manager = { path = "../ddk-manager", version = "0.7.3", features = ["use-serde"] }
dlc-messages = { version = "0.7.1", features = [ "use-serde"] }
dlc-trie = { version = "0.7.1", features = ["use-serde"] }
# dlc = { path = "../../rust-dlc/dlc", features = ["use-serde"] }
# ddk-manager = { path = "../ddk-manager", features = ["use-serde"] }
# dlc-messages = { path = "../../rust-dlc/dlc-messages", features = [ "use-serde"] }
# dlc-trie = { path = "../../rust-dlc/dlc-trie", features = ["use-serde"] }

bitcoin = { version = "0.32.2", features = ["rand", "serde"] }
bdk_esplora = { version = "0.20.1", features = ["blocking-https", "async-https", "tokio"] }
# bdk_wallet = { version = "1.0.0-beta.5", features = ["bdk_file_store"] }
bdk_wallet = "1.0.0"
bdk_chain = "0.21.1"
anyhow = "1.0.75"
lightning = { version = "0.0.125", default-features = false, features = ["grind_signatures", "std"] }
serde = { version = "1.0.192", features = ["derive"] }
serde_json = "1.0.108"
thiserror = "1.0.50"
tokio = { version = "1.34.0", features = ["full"] }
tracing = "0.1.40"
uuid = { version = "1.8.0", features = ["v4"] }
chrono = { version = "0.4.38", features = ["serde"] }
async-trait = "0.1.80"
hex = "0.4.3"
crossbeam = "0.8.4"

# storage features
sled = { version = "0.34.7", optional = true }

# Nostr transport dependencies
base64 = { version = "0.13.0" , optional = true }
nostr-rs = { package = "nostr", version = "0.39.0", features = ["std", "nip04"], optional = true }
nostr-sdk = { version = "0.39.0", optional = true }

# lightning transport
lightning-net-tokio = { version = "0.0.125", optional = true }

# oracle feature
reqwest = { version = "0.12.9", features = ["json"], optional = true }
kormir = "0.4.3"
# kormir = { path = "../../kormir/kormir" }
hmac = "0.12.1"
sha2 = "0.10"
<<<<<<< HEAD
nostr-database = { version = "0.39.0", optional = true }
=======
sqlx = { version = "0.8.3", optional = true, features = ["runtime-tokio", "time", "bigdecimal", "chrono"] }
>>>>>>> 115753f2

[dev-dependencies]
test-log = { version = "0.2.16", features = ["trace"] }
rstest = "0.22.0"
ddk-payouts = { path = "../payouts/" }
bitcoincore-rpc = "0.19.0"

[[example]]
name = "lighnting"
path = "examples/lightning.rs"
required-features = ["lightning", "kormir", "sled"]

[[example]]
name = "nostr"
path = "examples/nostr.rs"
required-features = ["nostr"]<|MERGE_RESOLUTION|>--- conflicted
+++ resolved
@@ -70,11 +70,8 @@
 # kormir = { path = "../../kormir/kormir" }
 hmac = "0.12.1"
 sha2 = "0.10"
-<<<<<<< HEAD
 nostr-database = { version = "0.39.0", optional = true }
-=======
 sqlx = { version = "0.8.3", optional = true, features = ["runtime-tokio", "time", "bigdecimal", "chrono"] }
->>>>>>> 115753f2
 
 [dev-dependencies]
 test-log = { version = "0.2.16", features = ["trace"] }
